# -*- coding: utf-8 -*-
"""
Этот скрипт представляет собой ETL-конвейер (Extract, Transform, Load) для
подготовки данных для бэктестинга или обучения моделей.

ЭТОТ СКРИПТ НЕ ПОДКЛЮЧАЕТСЯ К БАЗЕ ДАННЫХ.

Он является вторым шагом в пайплайне и работает с "сырыми" данными,
предварительно выгруженными из БД с помощью скрипта `export_raw_data.py`.

Процесс работы скрипта:
1.  **Extract**: Загрузка "сырых" данных (сделки, обновления стакана, ликвидации)
    из Parquet файлов.
2.  **Transform**:
    - Объединение разнородных временных рядов в единый DataFrame.
    - Агрегация данных в OHLCV бары.
    - Расчет стандартных и кастомных признаков (features).
    - Очистка данных от пропусков (NaN).
3.  **Load**: Сохранение итогового, обогащенного признаками датасета в
    эффективный бинарный формат Parquet.
"""
import pandas as pd
import numpy as np
import argparse
import os
<<<<<<< HEAD
from tqdm import tqdm
=======
>>>>>>> a6f4aa83

# Импортируем наши функции для расчета признаков
from backtester.feature_extraction.features import (
    calculate_absorption_strength,
    calculate_cascade_exhaustion,
    calculate_panic_index,
    calculate_order_flow_delta,
    calculate_orderbook_imbalance,
    calculate_liquidity_walls,
    calculate_footprint_imbalance,
    calculate_standard_indicators
)

def main():
    """Основная функция для запуска конвейера подготовки данных."""
    # --- 1. Парсинг аргументов командной строки ---
    parser = argparse.ArgumentParser(
        description="Подготовка датасета с признаками на основе сырых данных из файлов.",
        formatter_class=argparse.ArgumentDefaultsHelpFormatter
    )
    parser.add_argument('--trades-file', type=str, required=True, help='Путь к Parquet файлу со сделками.')
    parser.add_argument('--depth-file', type=str, required=True, help='Путь к Parquet файлу со стаканами.')
    parser.add_argument('--liquidations-file', type=str, required=True, help='Путь к Parquet файлу с ликвидациями.')
    parser.add_argument('--output', type=str, required=True, help='Путь к выходному Parquet файлу с признаками.')

    # Аргументы для настройки окон признаков
    parser.add_argument('--delta-window', type=int, default=30, help='Окно для Order Flow Delta.')
    parser.add_argument('--panic-window', type=int, default=30, help='Окно для Panic Index.')
    parser.add_argument('--absorption-window', type=int, default=50, help='Окно для Absorption Strength.')
    parser.add_argument('--obi-levels', type=int, default=5, help='Количество уровней стакана для OBI.')
    parser.add_argument('--wall-factor', type=float, default=10.0, help='Множитель для определения "стены".')
    parser.add_argument('--wall-neighborhood', type=int, default=5, help='Кол-во соседних уровней для анализа стены.')
    parser.add_argument('--imbalance-ratio', type=float, default=3.0, help='Соотношение для определения дисбаланса футпринта.')
    parser.add_argument('--imbalance-window', type=int, default=100, help='Окно для скользящей суммы дисбаланса футпринта.')

    args = parser.parse_args()

    print("--- Starting Data Preparation Pipeline from Files ---")

    # --- 2. Загрузка всех необходимых данных из файлов ---
    try:
        print(f"Loading trades from {args.trades_file}...")
        trades_df = pd.read_parquet(args.trades_file)
        print(f"Loading depth from {args.depth_file}...")
        depth_df = pd.read_parquet(args.depth_file)
        print(f"Loading liquidations from {args.liquidations_file}...")
        liquidations_df = pd.read_parquet(args.liquidations_file)
    except FileNotFoundError as e:
        print(f"\nERROR: Input file not found: {e}")
        return
    except Exception as e:
        print(f"\nERROR: Failed to load data from Parquet files: {e}")
        return

    if trades_df.empty:
        print("No trade data found. Exiting.")
        return

    # --- 3. Объединение данных о сделках и стакане ---
    print("Merging trades and depth data...")
    merged_df = pd.merge_asof(
        left=trades_df,
        right=depth_df,
        left_index=True,
        right_index=True,
        direction='backward'
<<<<<<< HEAD
    )

    # --- 4. РЕСЕМПЛИНГ И РАСЧЕТ ИНДИКАТОРОВ ---
    print("Resampling tick data to 1-minute OHLCV bars...")
    agg_rules = {
        'price': ['first', 'max', 'min', 'last'],
        'quantity': 'sum'
    }
    df_resampled = merged_df.resample('1min').agg(agg_rules)
    df_resampled.columns = ['open', 'high', 'low', 'close', 'volume']

    # Рассчитываем стандартные "человеческие" индикаторы на агрегированных данных
    standard_indicators_df = calculate_standard_indicators(df_resampled)
    df_resampled = pd.concat([df_resampled, standard_indicators_df], axis=1)

    # --- 5. ОБЪЕДИНЕНИЕ ПРИЗНАКОВ РАЗНЫХ МАСШТАБОВ ---
    print("Merging resampled indicators back into the main tick-level dataframe...")
    indicator_cols_to_merge = standard_indicators_df.columns
    merged_df = pd.merge_asof(
        left=merged_df,
        right=df_resampled[indicator_cols_to_merge],
        on='event_time',
        direction='backward'
    )

    # --- 6. Расчет продвинутых индикаторов ---
    print("Calculating advanced features...")

    # Определяем последовательность шагов для расчета признаков
=======
    )

    # --- 4. РЕСЕМПЛИНГ И РАСЧЕТ ИНДИКАТОРОВ ---
    print("Resampling tick data to 1-minute OHLCV bars...")
    agg_rules = {
        'price': ['first', 'max', 'min', 'last'],
        'quantity': 'sum'
    }
    df_resampled = merged_df.resample('1min').agg(agg_rules)
    df_resampled.columns = ['open', 'high', 'low', 'close', 'volume']

    # Рассчитываем стандартные "человеческие" индикаторы на агрегированных данных
    standard_indicators_df = calculate_standard_indicators(df_resampled)
    df_resampled = pd.concat([df_resampled, standard_indicators_df], axis=1)

    # --- 5. ОБЪЕДИНЕНИЕ ПРИЗНАКОВ РАЗНЫХ МАСШТАБОВ ---
    print("Merging resampled indicators back into the main tick-level dataframe...")
    indicator_cols_to_merge = standard_indicators_df.columns
    merged_df = pd.merge_asof(
        left=merged_df,
        right=df_resampled[indicator_cols_to_merge],
        on='event_time',
        direction='backward'
    )

    # --- 6. Расчет продвинутых индикаторов ---
    print("Calculating advanced features...")

>>>>>>> a6f4aa83
    feature_calculation_steps = [
        ('order_flow_delta', lambda df: calculate_order_flow_delta(df, window=args.delta_window)),
        ('absorption_strength', lambda df: calculate_absorption_strength(df, window=args.absorption_window)),
        ('panic_index', lambda df: calculate_panic_index(df, window=args.panic_window)),
        ('orderbook_imbalance', lambda df: calculate_orderbook_imbalance(df, levels=args.obi_levels)),
        ('footprint_imbalance', lambda df: calculate_footprint_imbalance(df, imbalance_ratio=args.imbalance_ratio, window=args.imbalance_window))
    ]

<<<<<<< HEAD
    # Итерируемся по шагам с прогресс-баром
    for feature_name, feature_func in tqdm(feature_calculation_steps, desc="Calculating AI Features"):
        merged_df[feature_name] = feature_func(merged_df)

    # Отдельно рассчитываем признаки, которые возвращают несколько колонок
=======
    for feature_name, feature_func in feature_calculation_steps:
        merged_df[feature_name] = feature_func(merged_df)

>>>>>>> a6f4aa83
    print("Calculating multi-column features (e.g., Liquidity Walls)...")
    wall_features_df = calculate_liquidity_walls(merged_df, wall_factor=args.wall_factor, neighborhood=args.wall_neighborhood)
    merged_df = pd.concat([merged_df, wall_features_df], axis=1)

    print("Calculating features from other data streams (e.g., Liquidations)...")
    cascade_exhaustion = calculate_cascade_exhaustion(liquidations_df)
    if not cascade_exhaustion.empty:
        merged_df = pd.merge_asof(
            merged_df,
            cascade_exhaustion.to_frame(name='cascade_exhaustion'),
            on='event_time',
            direction='backward'
        )
        merged_df['cascade_exhaustion'] = merged_df['cascade_exhaustion'].fillna(0)

<<<<<<< HEAD
    # --- 7. Очистка и сохранение ---
    # .dropna() удален, т.к. он слишком агрессивно удаляет строки,
    # где хотя бы один из множества индикаторов еще не рассчитался.
    # Обработка NaN - задача этапа моделирования.
    # merged_df.dropna(inplace=True)
=======
>>>>>>> a6f4aa83

    output_path = os.path.abspath(args.output)
    print(f"Saving final dataset to {output_path}...")
    try:
        os.makedirs(os.path.dirname(output_path), exist_ok=True)
        merged_df.to_parquet(output_path, engine='pyarrow')
        print("Final dataset saved successfully.")
    except Exception as e:
        print(f"Failed to save final dataset: {e}")

    print("--- Pipeline Finished ---")

if __name__ == "__main__":
    main()<|MERGE_RESOLUTION|>--- conflicted
+++ resolved
@@ -23,10 +23,7 @@
 import numpy as np
 import argparse
 import os
-<<<<<<< HEAD
 from tqdm import tqdm
-=======
->>>>>>> a6f4aa83
 
 # Импортируем наши функции для расчета признаков
 from backtester.feature_extraction.features import (
@@ -75,10 +72,12 @@
         print(f"Loading liquidations from {args.liquidations_file}...")
         liquidations_df = pd.read_parquet(args.liquidations_file)
     except FileNotFoundError as e:
-        print(f"\nERROR: Input file not found: {e}")
+        print(f"
+ERROR: Input file not found: {e}")
         return
     except Exception as e:
-        print(f"\nERROR: Failed to load data from Parquet files: {e}")
+        print(f"
+ERROR: Failed to load data from Parquet files: {e}")
         return
 
     if trades_df.empty:
@@ -93,7 +92,6 @@
         left_index=True,
         right_index=True,
         direction='backward'
-<<<<<<< HEAD
     )
 
     # --- 4. РЕСЕМПЛИНГ И РАСЧЕТ ИНДИКАТОРОВ ---
@@ -123,36 +121,6 @@
     print("Calculating advanced features...")
 
     # Определяем последовательность шагов для расчета признаков
-=======
-    )
-
-    # --- 4. РЕСЕМПЛИНГ И РАСЧЕТ ИНДИКАТОРОВ ---
-    print("Resampling tick data to 1-minute OHLCV bars...")
-    agg_rules = {
-        'price': ['first', 'max', 'min', 'last'],
-        'quantity': 'sum'
-    }
-    df_resampled = merged_df.resample('1min').agg(agg_rules)
-    df_resampled.columns = ['open', 'high', 'low', 'close', 'volume']
-
-    # Рассчитываем стандартные "человеческие" индикаторы на агрегированных данных
-    standard_indicators_df = calculate_standard_indicators(df_resampled)
-    df_resampled = pd.concat([df_resampled, standard_indicators_df], axis=1)
-
-    # --- 5. ОБЪЕДИНЕНИЕ ПРИЗНАКОВ РАЗНЫХ МАСШТАБОВ ---
-    print("Merging resampled indicators back into the main tick-level dataframe...")
-    indicator_cols_to_merge = standard_indicators_df.columns
-    merged_df = pd.merge_asof(
-        left=merged_df,
-        right=df_resampled[indicator_cols_to_merge],
-        on='event_time',
-        direction='backward'
-    )
-
-    # --- 6. Расчет продвинутых индикаторов ---
-    print("Calculating advanced features...")
-
->>>>>>> a6f4aa83
     feature_calculation_steps = [
         ('order_flow_delta', lambda df: calculate_order_flow_delta(df, window=args.delta_window)),
         ('absorption_strength', lambda df: calculate_absorption_strength(df, window=args.absorption_window)),
@@ -161,21 +129,15 @@
         ('footprint_imbalance', lambda df: calculate_footprint_imbalance(df, imbalance_ratio=args.imbalance_ratio, window=args.imbalance_window))
     ]
 
-<<<<<<< HEAD
     # Итерируемся по шагам с прогресс-баром
     for feature_name, feature_func in tqdm(feature_calculation_steps, desc="Calculating AI Features"):
         merged_df[feature_name] = feature_func(merged_df)
 
     # Отдельно рассчитываем признаки, которые возвращают несколько колонок
-=======
-    for feature_name, feature_func in feature_calculation_steps:
-        merged_df[feature_name] = feature_func(merged_df)
-
->>>>>>> a6f4aa83
     print("Calculating multi-column features (e.g., Liquidity Walls)...")
     wall_features_df = calculate_liquidity_walls(merged_df, wall_factor=args.wall_factor, neighborhood=args.wall_neighborhood)
     merged_df = pd.concat([merged_df, wall_features_df], axis=1)
-
+    
     print("Calculating features from other data streams (e.g., Liquidations)...")
     cascade_exhaustion = calculate_cascade_exhaustion(liquidations_df)
     if not cascade_exhaustion.empty:
@@ -187,14 +149,11 @@
         )
         merged_df['cascade_exhaustion'] = merged_df['cascade_exhaustion'].fillna(0)
 
-<<<<<<< HEAD
     # --- 7. Очистка и сохранение ---
     # .dropna() удален, т.к. он слишком агрессивно удаляет строки,
     # где хотя бы один из множества индикаторов еще не рассчитался.
     # Обработка NaN - задача этапа моделирования.
     # merged_df.dropna(inplace=True)
-=======
->>>>>>> a6f4aa83
 
     output_path = os.path.abspath(args.output)
     print(f"Saving final dataset to {output_path}...")
