# -*- coding: utf-8 -*-
"""
Этот скрипт представляет собой ETL-конвейер (Extract, Transform, Load) для
подготовки данных для бэктестинга или обучения моделей.

Он работает с "сырыми" данными, предварительно выгруженными из БД,
и обрабатывает их по частям (чанками), чтобы избежать проблем с нехваткой
памяти на больших наборах данных. Для корректного расчета скользящих
индикаторов используется механизм перекрытия (overlap).
"""
import pandas as pd
import numpy as np
import argparse
import os
import orjson
from tqdm import tqdm
import platform
import logging

try:
    import resource
except ImportError:
    resource = None

from backtester.feature_extraction.features import (
    calculate_absorption_strength,
    calculate_cascade_exhaustion,
    calculate_panic_index,
    calculate_order_flow_delta,
    calculate_orderbook_imbalance,
    calculate_liquidity_walls,
    calculate_footprint_imbalance,
    calculate_standard_indicators
)

def _parse_and_convert_to_float(data):
    if isinstance(data, str):
        try: parsed_data = orjson.loads(data)
        except orjson.JSONDecodeError: return []
    elif hasattr(data, '__iter__'): parsed_data = data
    else: return []
    if parsed_data is None: return []
    converted_data = []
    for item in parsed_data:
        if isinstance(item, list) and len(item) == 2:
            try: converted_data.append([float(item[0]), float(item[1])])
            except (ValueError, TypeError): continue
    return converted_data

def _process_orderbook_data(df: pd.DataFrame) -> pd.DataFrame:
    for col in ['bids', 'asks']:
        if col in df.columns:
            df[col] = df[col].apply(_parse_and_convert_to_float)
    return df


def log_df_info(df: pd.DataFrame, name: str):
    """Logs shape, index type, and memory usage of a DataFrame."""
    if df.empty:
        logging.debug(f"DataFrame '{name}' is empty.")
        return
    mem_usage_mb = df.memory_usage(deep=True).sum() / (1024 * 1024)
    logging.debug(
        f"DataFrame '{name}' | "
        f"Shape: {df.shape} | "
        f"Index: {type(df.index).__name__} | "
        f"Memory: {mem_usage_mb:.2f} MB"
    )


def _load_and_process_depth_in_batches(file_path: str, time_filter: list, batch_size: int = 100000) -> pd.DataFrame:
    """
    Загружает и обрабатывает данные стакана из CSV по частям (чанками) для экономии памяти.
    Использует pd.read_csv с параметром chunksize для итеративной загрузки.

    Args:
        file_path (str): Путь к CSV файлу с данными стакана.
        time_filter (list): Фильтр в формате [('col', 'op', 'val'), ...].
        batch_size (int): Количество строк в одном чанке для итеративной загрузки.

    Returns:
        pd.DataFrame: DataFrame с обработанными данными стакана для всего временного диапазона.
    """
    logging.info(f"Loading depth data in chunks from {file_path}...")
    try:
        chunk_start_time = time_filter[0][2]
        chunk_end_time = time_filter[1][2]

        # Создаем итератор для чтения CSV по чанкам
        csv_reader = pd.read_csv(
            file_path,
            chunksize=batch_size,
        )

        processed_chunks = []
        for chunk_df in csv_reader:
            if chunk_df.empty or 'event_time' not in chunk_df.columns:
                continue

            # Принудительно конвертируем и очищаем данные
            chunk_df['event_time'] = pd.to_datetime(chunk_df['event_time'], errors='coerce')
            chunk_df.dropna(subset=['event_time'], inplace=True)
            chunk_df.set_index('event_time', inplace=True)

            # Фильтруем каждый чанк по времени
            filtered_chunk = chunk_df[(chunk_df.index >= chunk_start_time) & (chunk_df.index < chunk_end_time)]

            if filtered_chunk.empty:
                continue

            # Обработка данных стакана (парсинг JSON-подобных строк)
            processed_df = _process_orderbook_data(filtered_chunk)
            processed_chunks.append(processed_df)

        if not processed_chunks:
            return pd.DataFrame(columns=['bids', 'asks'])

        return pd.concat(processed_chunks)

    except Exception as e:
        logging.error(f"ERROR: Ошибка при пакетной загрузке данных стакана из CSV: {e}", exc_info=True)
        empty_df = pd.DataFrame({'bids': pd.Series(dtype='object'), 'asks': pd.Series(dtype='object')})
        empty_df.index = pd.to_datetime([]).tz_localize('UTC')
        empty_df.index.name = 'event_time'
        return empty_df


def set_memory_limit(gb_limit: int):
    if resource is None:
        logging.warning("Модуль 'resource' недоступен. Ограничение по памяти не поддерживается в текущей ОС.")
        return
    try:
        memory_limit_bytes = gb_limit * 1024 * 1024 * 1024
        resource.setrlimit(resource.RLIMIT_AS, (memory_limit_bytes, memory_limit_bytes))
        logging.info(f"Установлен лимит памяти: {gb_limit} GB")
    except (ValueError, resource.error) as e:
        logging.error(f"Не удалось установить лимит памяти: {e}", exc_info=True)

def main():
    # --- Настройка логирования ---
    logging.basicConfig(
        level=logging.DEBUG, # Устанавливаем уровень DEBUG для подробных логов
        format='%(asctime)s - %(name)s - %(levelname)s - %(message)s',
        datefmt='%Y-%m-%d %H:%M:%S'
    )

    parser = argparse.ArgumentParser(
        description="Подготовка датасета с признаками на основе сырых данных из файлов (с обработкой по чанкам).",
        formatter_class=argparse.ArgumentDefaultsHelpFormatter
    )
    parser.add_argument('--trades-file', type=str, required=True)
    parser.add_argument('--depth-file', type=str, required=True)
    parser.add_argument('--liquidations-file', type=str, required=True)
    parser.add_argument('--output', type=str, required=True)
    parser.add_argument('--chunk-size', type=str, default='1D', help='Размер временного чанка (например, "1D", "6H").')
    parser.add_argument('--memory-limit', type=int, default=10, help='Лимит памяти в ГБ.')
    parser.add_argument('--delta-window', type=int, default=30)
    parser.add_argument('--panic-window', type=int, default=30)
    parser.add_argument('--absorption-window', type=int, default=50)
    parser.add_argument('--obi-levels', type=int, default=5)
    parser.add_argument('--wall-factor', type=float, default=10.0)
    parser.add_argument('--wall-neighborhood', type=int, default=5)
    parser.add_argument('--imbalance-ratio', type=float, default=3.0)
    parser.add_argument('--imbalance-window', type=int, default=100)
    args = parser.parse_args()

    set_memory_limit(args.memory_limit)
    logging.info("--- Starting Data Preparation Pipeline (Stateful Chunked) ---")

    logging.info(f"Определение полного временного диапазона из {args.trades_file}...")
    try:
        # Читаем только колонку с временем, чтобы определить диапазон дат
        trades_df = pd.read_csv(args.trades_file)
        if 'event_time' not in trades_df.columns:
            logging.error(f"В файле {args.trades_file} отсутствует колонка 'event_time'."); return
        trades_df['event_time'] = pd.to_datetime(trades_df['event_time'], errors='coerce')
        trades_df.dropna(subset=['event_time'], inplace=True)
        trades_df.set_index('event_time', inplace=True)

        if trades_df.index.empty:
            logging.warning("Файл со сделками пуст или не содержит корректных дат."); return
        start_date, end_date = trades_df.index.min(), trades_df.index.max()
        logging.info(f"Данные найдены в диапазоне от {start_date} до {end_date}")
    except Exception as e:
        logging.error(f"Не удалось прочитать индекс из файла со сделками: {e}", exc_info=True); return

    # Принудительно преобразуем end_date в Timestamp, чтобы избежать TypeError
    # при сравнении, если end_date была передана как строка.
    end_date = pd.to_datetime(end_date)
<<<<<<< HEAD
=======

>>>>>>> 6e2165a6

    date_chunks = pd.date_range(start=start_date, end=end_date, freq=args.chunk_size, inclusive='left')
    if date_chunks.empty: date_chunks = pd.Index([start_date])
    if date_chunks[-1] < end_date:
        date_chunks = date_chunks.append(pd.Index([end_date]))

    processed_chunks = []
    overlap_df = pd.DataFrame()

    for i in tqdm(range(len(date_chunks)), desc="Обработка чанков"):
        chunk_start = date_chunks[i]
        chunk_end = date_chunks[i+1] if i + 1 < len(date_chunks) else end_date + pd.Timedelta(nanoseconds=1)
        logging.info(f"--- Обработка чанка: {chunk_start} -> {chunk_end} ---")

        try:
            # Загружаем основные данные для чанка.
            trades_df = pd.read_csv(args.trades_file)
            if 'event_time' not in trades_df.columns:
<<<<<<< HEAD
                logging.error(f"ERROR: В файле {args.trades_file} отсутствует колонка 'event_time'."); continue
=======

              

                logging.error(f"ERROR: В файле {args.trades_file} отсутствует колонка 'event_time'."); continue

                print(f"ERROR: В файле {args.trades_file} отсутствует колонка 'event_time'."); continue


>>>>>>> 6e2165a6
            trades_df['event_time'] = pd.to_datetime(trades_df['event_time'], errors='coerce')
            trades_df.dropna(subset=['event_time'], inplace=True)
            trades_df.set_index('event_time', inplace=True)
            trades_df_chunk = trades_df.loc[chunk_start:chunk_end]

            if trades_df_chunk.empty and overlap_df.empty:
                logging.info("В данном чанке и в буфере перекрытия нет сделок. Пропускаем."); continue

            # Объединяем с данными из предыдущего чанка для перекрытия
            trades_df_with_overlap = pd.concat([overlap_df, trades_df_chunk])
            log_df_info(trades_df_with_overlap, "trades_with_overlap")

            # Загружаем соответствующие данные из других файлов
            overlap_start_time = trades_df_with_overlap.index.min()
            
            # Фильтруем данные стакана и ликвидаций по расширенному временному диапазону
            full_chunk_filter = [('event_time', '>=', overlap_start_time), ('event_time', '<', chunk_end)]
            depth_df = _load_and_process_depth_in_batches(args.depth_file, full_chunk_filter)
            log_df_info(depth_df, "depth_chunk")
<<<<<<< HEAD

            liquidations_df_full = pd.read_csv(args.liquidations_file)
            if 'event_time' not in liquidations_df_full.columns:
                logging.warning(f"В файле {args.liquidations_file} отсутствует колонка 'event_time'. Продолжаем без данных о ликвидациях.")
=======


            liquidations_df_full = pd.read_csv(args.liquidations_file)
            if 'event_time' not in liquidations_df_full.columns:

                logging.warning(f"В файле {args.liquidations_file} отсутствует колонка 'event_time'. Продолжаем без данных о ликвидациях.")
                print(f"WARNING: В файле {args.liquidations_file} отсутствует колонка 'event_time'. Продолжаем без данных о ликвидациях.")


>>>>>>> 6e2165a6
                liquidations_df = pd.DataFrame() # Создаем пустой DataFrame
            else:
                liquidations_df_full['event_time'] = pd.to_datetime(liquidations_df_full['event_time'], errors='coerce')
                liquidations_df_full.dropna(subset=['event_time'], inplace=True)
                liquidations_df_full.set_index('event_time', inplace=True)
                liquidations_df = liquidations_df_full.loc[overlap_start_time:chunk_end]
<<<<<<< HEAD
            log_df_info(liquidations_df, "liquidations_chunk")
=======

            log_df_info(liquidations_df, "liquidations_chunk")

>>>>>>> 6e2165a6


        except Exception as e:
            logging.error(f"ERROR: Не удалось загрузить данные для чанка: {e}", exc_info=True); continue

        # --- Обработка ---
        depth_df = _process_orderbook_data(depth_df)
        merged_df = pd.merge_asof(trades_df_with_overlap, depth_df, left_index=True, right_index=True, direction='backward')
        log_df_info(merged_df, "after_depth_merge")

        agg_rules = {'price': ['first', 'max', 'min', 'last'], 'quantity': 'sum'}
        df_resampled = merged_df.resample('1min').agg(agg_rules)
        df_resampled.columns = ['open', 'high', 'low', 'close', 'volume']
        df_resampled.dropna(inplace=True)
        log_df_info(df_resampled, "after_resample")

        if df_resampled.empty:
            logging.info("В данном чанке после ресемплинга не осталось данных."); continue

        standard_indicators_df = calculate_standard_indicators(df_resampled)
        df_resampled = pd.concat([df_resampled, standard_indicators_df], axis=1)

        # Исправлено: объединяем со всем df_resampled, чтобы включить колонки OHLCV
        merged_df = pd.merge_asof(merged_df, df_resampled, left_index=True, right_index=True, direction='backward')
<<<<<<< HEAD
=======



>>>>>>> 6e2165a6
        merged_df.ffill(inplace=True)
        log_df_info(merged_df, "after_standard_indicators_merge")

        feature_steps = [
            ('order_flow_delta', lambda df: calculate_order_flow_delta(df, window=args.delta_window)),
            ('absorption_strength', lambda df: calculate_absorption_strength(df, window=args.absorption_window)),
            ('panic_index', lambda df: calculate_panic_index(df, window=args.panic_window)),
            ('orderbook_imbalance', lambda df: calculate_orderbook_imbalance(df, levels=args.obi_levels)),
            ('footprint_imbalance', lambda df: calculate_footprint_imbalance(df, imbalance_ratio=args.imbalance_ratio, window=args.imbalance_window))
        ]
        for name, func in feature_steps:
            merged_df[name] = func(merged_df)
        log_df_info(merged_df, "after_custom_features")

        merged_df = pd.concat([merged_df, calculate_liquidity_walls(merged_df, wall_factor=args.wall_factor, neighborhood=args.wall_neighborhood)], axis=1)
        log_df_info(merged_df, "after_walls_concat")

        cascade = calculate_cascade_exhaustion(liquidations_df)
        if not cascade.empty:
            merged_df = pd.merge_asof(merged_df, cascade.to_frame(name='cascade_exhaustion'), left_index=True, right_index=True, direction='backward').fillna({'cascade_exhaustion': 0})
        log_df_info(merged_df, "after_cascade_merge")

        # --- Обрезка и сохранение ---
        # Отбрасываем данные, которые были нужны только для перекрытия
        final_chunk = merged_df.loc[chunk_start:chunk_end]
        if not final_chunk.empty:
            processed_chunks.append(final_chunk)

        # Готовим перекрытие для следующего чанка
        max_lookback = max(args.delta_window, args.panic_window, args.absorption_window, args.imbalance_window)
        overlap_df = trades_df_with_overlap.tail(max_lookback)

    if not processed_chunks:
        logging.warning("Не было обработано ни одного чанка."); return

    logging.info("Объединение всех обработанных чанков...")
    final_df = pd.concat(processed_chunks)
    log_df_info(final_df, "final_dataset")

    output_path = os.path.abspath(args.output)
    logging.info(f"Сохранение итогового датасета в {output_path}...")
    try:
        os.makedirs(os.path.dirname(output_path), exist_ok=True)
        final_df.to_parquet(output_path, engine='pyarrow')
        logging.info("Итоговый датасет успешно сохранен.")
    except Exception as e:
        logging.error(f"Не удалось сохранить итоговый датасет: {e}", exc_info=True)

    logging.info("--- Pipeline Finished ---")

if __name__ == "__main__":
    main()<|MERGE_RESOLUTION|>--- conflicted
+++ resolved
@@ -187,10 +187,6 @@
     # Принудительно преобразуем end_date в Timestamp, чтобы избежать TypeError
     # при сравнении, если end_date была передана как строка.
     end_date = pd.to_datetime(end_date)
-<<<<<<< HEAD
-=======
-
->>>>>>> 6e2165a6
 
     date_chunks = pd.date_range(start=start_date, end=end_date, freq=args.chunk_size, inclusive='left')
     if date_chunks.empty: date_chunks = pd.Index([start_date])
@@ -209,18 +205,11 @@
             # Загружаем основные данные для чанка.
             trades_df = pd.read_csv(args.trades_file)
             if 'event_time' not in trades_df.columns:
-<<<<<<< HEAD
+
                 logging.error(f"ERROR: В файле {args.trades_file} отсутствует колонка 'event_time'."); continue
-=======
-
-              
-
-                logging.error(f"ERROR: В файле {args.trades_file} отсутствует колонка 'event_time'."); continue
 
                 print(f"ERROR: В файле {args.trades_file} отсутствует колонка 'event_time'."); continue
 
-
->>>>>>> 6e2165a6
             trades_df['event_time'] = pd.to_datetime(trades_df['event_time'], errors='coerce')
             trades_df.dropna(subset=['event_time'], inplace=True)
             trades_df.set_index('event_time', inplace=True)
@@ -240,35 +229,25 @@
             full_chunk_filter = [('event_time', '>=', overlap_start_time), ('event_time', '<', chunk_end)]
             depth_df = _load_and_process_depth_in_batches(args.depth_file, full_chunk_filter)
             log_df_info(depth_df, "depth_chunk")
-<<<<<<< HEAD
+
 
             liquidations_df_full = pd.read_csv(args.liquidations_file)
             if 'event_time' not in liquidations_df_full.columns:
-                logging.warning(f"В файле {args.liquidations_file} отсутствует колонка 'event_time'. Продолжаем без данных о ликвидациях.")
-=======
-
-
-            liquidations_df_full = pd.read_csv(args.liquidations_file)
-            if 'event_time' not in liquidations_df_full.columns:
 
                 logging.warning(f"В файле {args.liquidations_file} отсутствует колонка 'event_time'. Продолжаем без данных о ликвидациях.")
                 print(f"WARNING: В файле {args.liquidations_file} отсутствует колонка 'event_time'. Продолжаем без данных о ликвидациях.")
 
 
->>>>>>> 6e2165a6
+
                 liquidations_df = pd.DataFrame() # Создаем пустой DataFrame
             else:
                 liquidations_df_full['event_time'] = pd.to_datetime(liquidations_df_full['event_time'], errors='coerce')
                 liquidations_df_full.dropna(subset=['event_time'], inplace=True)
                 liquidations_df_full.set_index('event_time', inplace=True)
                 liquidations_df = liquidations_df_full.loc[overlap_start_time:chunk_end]
-<<<<<<< HEAD
+
             log_df_info(liquidations_df, "liquidations_chunk")
-=======
-
-            log_df_info(liquidations_df, "liquidations_chunk")
-
->>>>>>> 6e2165a6
+
 
 
         except Exception as e:
@@ -293,12 +272,7 @@
 
         # Исправлено: объединяем со всем df_resampled, чтобы включить колонки OHLCV
         merged_df = pd.merge_asof(merged_df, df_resampled, left_index=True, right_index=True, direction='backward')
-<<<<<<< HEAD
-=======
-
-
-
->>>>>>> 6e2165a6
+
         merged_df.ffill(inplace=True)
         log_df_info(merged_df, "after_standard_indicators_merge")
 
